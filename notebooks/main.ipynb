{
 "cells": [
  {
   "cell_type": "code",
   "execution_count": null,
   "id": "6dc6ec02",
   "metadata": {},
   "outputs": [],
   "source": [
    "import torch\n",
    "import torch.nn.functional as F\n",
    "\n",
    "from omegaconf import OmegaConf\n",
<<<<<<< HEAD
=======
    "from torchinfo import summary\n",
    "from app.metrics import BYUFbeta\n",
    "from app.metrics.metrics import get_topk_by_id, thresholder, filter_negatives\n",
    "from app.models.lightning import Net\n",
    "from app.models import LNet\n",
>>>>>>> 1c71eef9
    "from app.utils import get_data, get_data_loader\n",
    "from app.processings.post_processing import get_output_size, reconstruct, simple_nms"
   ]
  },
  {
   "cell_type": "code",
   "execution_count": null,
   "id": "fa5e15b6",
   "metadata": {},
   "outputs": [],
   "source": [
    "# state =  torch.load(\"/kaggle/working/resnet10/version_17/checkpoints/last.ckpt\", map_location=\"cpu\")"
   ]
  },
  {
   "cell_type": "code",
   "execution_count": null,
   "id": "490d5ac6",
   "metadata": {},
   "outputs": [],
   "source": [
    "from numpy.typing import NDArray\n",
    "from scipy.spatial import KDTree\n",
    "from torchmetrics.utilities import dim_zero_cat"
   ]
  },
  {
   "cell_type": "code",
   "execution_count": null,
   "id": "c0f7c46c",
   "metadata": {},
   "outputs": [],
   "source": [
    "OmegaConf.register_new_resolver(\"eval\", resolver=eval, replace=True)"
   ]
  },
  {
   "cell_type": "markdown",
   "id": "7d27ea36",
   "metadata": {},
   "source": [
    "os.environ[\"ISTPUVM\"] = \"1\"\n",
    "os.environ[\"PJRT_DEVICE\"] = \"CPU\"\n",
    "os.environ[\"PT_XLA_DEBUG_LEVEL\"] = \"1\"\n",
    "os.environ[\"TF_CPP_MIN_LOG_LEVEL\"] = \"2\"\n",
    "os.environ[\"TPU_ACCELERATOR_TYPE\"] = \"v3-8\"\n",
    "os.environ[\"TPU_CHIPS_PER_HOST_BOUNDS\"] = \"2,2,1\"\n",
    "os.environ[\"TPU_HOST_BOUNDS\"] = \"1,1,1\"\n",
    "os.environ[\"TPU_RUNTIME_METRICS_PORTS\"] = \"8431,8432,8433,8434\"\n",
    "os.environ[\"TPU_SKIP_MDS_QUERY\"] = \"1\"\n",
    "os.environ[\"TPU_WORKER_HOSTNAMES\"] = \"localhost\"\n",
    "os.environ[\"TPU_WORKER_ID\"] = \"0\"\n",
    "os.environ[\"XLA_TENSOR_ALLOCATOR_MAXSIZE\"] = \"100000000\""
   ]
  },
  {
   "cell_type": "code",
   "execution_count": null,
   "id": "6db72768",
   "metadata": {},
   "outputs": [],
   "source": [
    "cfg = OmegaConf.load(\"../src/app/config/config.yaml\")"
   ]
  },
  {
   "cell_type": "code",
   "execution_count": null,
   "id": "402ea378",
   "metadata": {},
   "outputs": [],
   "source": [
    "cfg.val_persistent_workers = True"
   ]
  },
  {
   "cell_type": "code",
   "execution_count": null,
   "id": "ce0a76c6",
   "metadata": {},
   "outputs": [],
   "source": [
    "train_df, val_df = get_data(cfg, mode=\"fit\")\n",
    "train_loader = get_data_loader(cfg, train_df, mode=\"train\")\n",
    "val_loader = get_data_loader(cfg, val_df, mode=\"validation\")"
   ]
  },
  {
   "cell_type": "code",
   "execution_count": null,
   "id": "040411de",
<<<<<<< HEAD
   "metadata": {},
   "outputs": [],
   "source": [
    "targets = torch.from_numpy(val_df[[\"z\", \"y\", \"x\", \"id\", \"vxs\"]].values)"
=======
   "metadata": {},
   "outputs": [],
   "source": [
    "targets = torch.from_numpy(val_df[[\"z\", \"y\", \"x\", \"id\", \"vxs\"]].values)"
   ]
  },
  {
   "cell_type": "code",
   "execution_count": null,
   "id": "fb129882",
   "metadata": {},
   "outputs": [],
   "source": [
    "test_outputs = torch.load(\"/kaggle/working/logits422.pt\", weights_only=False)"
   ]
  },
  {
   "cell_type": "code",
   "execution_count": null,
   "id": "17a7b6ad",
   "metadata": {},
   "outputs": [],
   "source": [
    "tr_it = iter(val_loader)"
   ]
  },
  {
   "cell_type": "code",
   "execution_count": null,
   "id": "0f9cc4b6",
   "metadata": {},
   "outputs": [],
   "source": [
    "for batch in range(len(val_loader)):\n",
    "    batch = next(tr_it)\n",
    "    if batch[\"id\"][0] != 38:\n",
    "        continue\n",
    "    break"
   ]
  },
  {
   "cell_type": "code",
   "execution_count": null,
   "id": "24f2b731",
   "metadata": {},
   "outputs": [],
   "source": [
    "batch[\"logits\"] = torch.from_numpy(test_outputs)"
   ]
  },
  {
   "cell_type": "code",
   "execution_count": null,
   "id": "bd9e8ec9",
   "metadata": {},
   "outputs": [],
   "source": [
    "batch = {\n",
    "    k: v.to(\"cuda:0\") if isinstance(v, torch.Tensor) else v for k, v in batch.items()\n",
    "}"
   ]
  },
  {
   "cell_type": "code",
   "execution_count": null,
   "id": "e47cf8a7",
   "metadata": {},
   "outputs": [],
   "source": [
    "net_output = batch"
   ]
  },
  {
   "cell_type": "code",
   "execution_count": null,
   "id": "83a5eff2",
   "metadata": {},
   "outputs": [],
   "source": [
    "device = net_output[\"logits\"].device\n",
    "new_size = torch.tensor(cfg.new_size, device=net_output[\"logits\"].device)\n",
    "roi_size = torch.tensor(cfg.roi_size, device=net_output[\"logits\"].device)"
>>>>>>> 1c71eef9
   ]
  },
  {
   "cell_type": "code",
   "execution_count": null,
<<<<<<< HEAD
   "id": "fb129882",
   "metadata": {},
   "outputs": [],
   "source": [
    "test_outputs = torch.load(\"/kaggle/working/logits38.pt\", weights_only=False)"
=======
   "id": "193b6ba3",
   "metadata": {},
   "outputs": [],
   "source": [
    "img: \"torch.Tensor\" = net_output[\"logits\"].detach()"
>>>>>>> 1c71eef9
   ]
  },
  {
   "cell_type": "code",
   "execution_count": null,
<<<<<<< HEAD
   "id": "17a7b6ad",
   "metadata": {},
   "outputs": [],
   "source": [
    "tr_it = iter(val_loader)"
=======
   "id": "ce64b33e",
   "metadata": {},
   "outputs": [],
   "source": [
    "sm = img.softmax(1)"
>>>>>>> 1c71eef9
   ]
  },
  {
   "cell_type": "code",
   "execution_count": null,
<<<<<<< HEAD
   "id": "0f9cc4b6",
   "metadata": {},
   "outputs": [],
   "source": [
    "for batch in range(len(val_loader)):\n",
    "    batch = next(tr_it)\n",
    "    if batch[\"id\"][0] != 38:\n",
    "        continue\n",
    "    break"
=======
   "id": "e2a61280",
   "metadata": {},
   "outputs": [],
   "source": [
    "sm[:, 1, :].min()"
   ]
  },
  {
   "cell_type": "code",
   "execution_count": null,
   "id": "5868e220",
   "metadata": {},
   "outputs": [],
   "source": [
    "locations: \"torch.Tensor\" = net_output[\"location\"]\n",
    "scales: \"torch.Tensor\" = net_output[\"scale\"]\n",
    "tomo_ids: \"torch.Tensor\" = torch.tensor(net_output[\"id\"], device=device)"
   ]
  },
  {
   "cell_type": "code",
   "execution_count": null,
   "id": "4f97c871",
   "metadata": {},
   "outputs": [],
   "source": [
    "img = F.interpolate(\n",
    "    img,\n",
    "    size=roi_size.tolist(),\n",
    "    mode=\"trilinear\",\n",
    "    align_corners=False,\n",
    ")"
   ]
  },
  {
   "cell_type": "code",
   "execution_count": null,
   "id": "0b29e2d7",
   "metadata": {},
   "outputs": [],
   "source": [
    "out_size = get_output_size(img, locations, roi_size, device)\n",
    "rec_img = reconstruct(\n",
    "    img=img,\n",
    "    locations=locations,\n",
    "    out_size=out_size,\n",
    "    crop_size=roi_size,\n",
    "    device=device,\n",
    ")"
>>>>>>> 1c71eef9
   ]
  },
  {
   "cell_type": "code",
   "execution_count": null,
<<<<<<< HEAD
   "id": "24f2b731",
   "metadata": {},
   "outputs": [],
   "source": [
    "batch[\"logits\"] = torch.from_numpy(test_outputs)"
=======
   "id": "161ddf10",
   "metadata": {},
   "outputs": [],
   "source": [
    "s = torch.tensor(rec_img.shape[-3:], device=device)\n",
    "delta = (s - new_size) // 2  # delta to remove padding added during transforms\n",
    "dz, dy, dx = delta.tolist()\n",
    "nz, ny, nx = new_size.tolist()\n",
    "\n",
    "rec_img = rec_img[:, :, dz : nz + dz, dy : ny + dy, dx : nx + dx]\n",
    "\n",
    "rec_img = F.interpolate(\n",
    "    rec_img,\n",
    "    size=[d // 2 for d in new_size.tolist()],\n",
    "    mode=\"trilinear\",\n",
    "    align_corners=False,\n",
    ")"
   ]
  },
  {
   "cell_type": "code",
   "execution_count": null,
   "id": "fab87893",
   "metadata": {},
   "outputs": [],
   "source": [
    "preds: \"torch.Tensor\" = rec_img.softmax(1)"
   ]
  },
  {
   "cell_type": "code",
   "execution_count": null,
   "id": "d5a213ed",
   "metadata": {},
   "outputs": [],
   "source": [
    "preds[:, 0, :].max()"
   ]
  },
  {
   "cell_type": "code",
   "execution_count": null,
   "id": "05a6fe57",
   "metadata": {},
   "outputs": [],
   "source": [
    "preds[:, 1, :].max()"
   ]
  },
  {
   "cell_type": "code",
   "execution_count": null,
   "id": "d52d3cb0",
   "metadata": {},
   "outputs": [],
   "source": [
    "val_df[val_df[\"id\"] == 38]"
   ]
  },
  {
   "cell_type": "code",
   "execution_count": null,
   "id": "51daa224",
   "metadata": {},
   "outputs": [],
   "source": [
    "val_df[val_df[\"n_motors\"] == 2]"
   ]
  },
  {
   "cell_type": "code",
   "execution_count": null,
   "id": "1094c7ac",
   "metadata": {},
   "outputs": [],
   "source": [
    "preds0 = preds[:, 1, :][None,]"
>>>>>>> 1c71eef9
   ]
  },
  {
   "cell_type": "code",
   "execution_count": null,
<<<<<<< HEAD
   "id": "bd9e8ec9",
   "metadata": {},
   "outputs": [],
   "source": [
    "batch = {\n",
    "    k: v.to(\"cuda:0\") if isinstance(v, torch.Tensor) else v for k, v in batch.items()\n",
    "}"
   ]
  },
  {
   "cell_type": "code",
   "execution_count": null,
   "id": "e47cf8a7",
   "metadata": {},
   "outputs": [],
   "source": [
    "net_output = batch"
   ]
  },
  {
   "cell_type": "code",
   "execution_count": null,
   "id": "83a5eff2",
   "metadata": {},
   "outputs": [],
   "source": [
    "device = net_output[\"logits\"].device\n",
    "new_size = torch.tensor(cfg.new_size, device=net_output[\"logits\"].device)\n",
    "roi_size = torch.tensor(cfg.roi_size, device=net_output[\"logits\"].device)"
   ]
  },
  {
   "cell_type": "code",
   "execution_count": null,
   "id": "193b6ba3",
   "metadata": {},
   "outputs": [],
   "source": [
    "img: \"torch.Tensor\" = net_output[\"logits\"].detach()"
   ]
  },
  {
   "cell_type": "code",
   "execution_count": null,
   "id": "59a69e3d",
   "metadata": {},
   "outputs": [],
   "source": [
    "batch[\"target\"].shape"
   ]
  },
  {
   "cell_type": "code",
   "execution_count": null,
   "id": "5868e220",
   "metadata": {},
   "outputs": [],
   "source": [
    "locations: \"torch.Tensor\" = net_output[\"location\"]\n",
    "scales: \"torch.Tensor\" = net_output[\"scale\"]\n",
    "tomo_ids: \"torch.Tensor\" = torch.tensor(net_output[\"id\"], device=device)"
   ]
  },
  {
   "cell_type": "code",
   "execution_count": null,
   "id": "0b29e2d7",
   "metadata": {},
   "outputs": [],
   "source": [
    "out_size = get_output_size(img, locations, roi_size, device)\n",
    "rec_img = reconstruct(\n",
    "    img=img,\n",
    "    locations=locations,\n",
    "    out_size=out_size,\n",
    "    crop_size=roi_size,\n",
    "    device=device,\n",
    ")"
   ]
  },
  {
   "cell_type": "code",
   "execution_count": null,
   "id": "161ddf10",
   "metadata": {},
   "outputs": [],
   "source": [
    "s = torch.tensor(rec_img.shape[-3:], device=device)\n",
    "delta = (s - new_size) // 2  # delta to remove padding added during transforms\n",
    "dz, dy, dx = delta.tolist()\n",
    "nz, ny, nx = new_size.tolist()\n",
    "\n",
    "rec_img = rec_img[:, :, dz : nz + dz, dy : ny + dy, dx : nx + dx]\n",
    "\n",
    "rec_img = F.interpolate(\n",
    "    rec_img,\n",
    "    size=[d // 2 for d in new_size.tolist()],\n",
    "    mode=\"trilinear\",\n",
    "    align_corners=False,\n",
    ")"
=======
   "id": "776d1053",
   "metadata": {},
   "outputs": [],
   "source": [
    "preds[:, 0].min()"
>>>>>>> 1c71eef9
   ]
  },
  {
   "cell_type": "code",
   "execution_count": null,
<<<<<<< HEAD
   "id": "fab87893",
   "metadata": {},
   "outputs": [],
   "source": [
    "preds: \"torch.Tensor\" = rec_img.softmax(1)"
=======
   "id": "658186ca",
   "metadata": {},
   "outputs": [],
   "source": [
    "nms: \"torch.Tensor\" = simple_nms(preds, nms_radius=100)  # (1,B, D, H, W)\n",
    "nms = nms.squeeze(dim=0)  # (B, D, H, W)"
>>>>>>> 1c71eef9
   ]
  },
  {
   "cell_type": "code",
   "execution_count": null,
<<<<<<< HEAD
   "id": "1094c7ac",
   "metadata": {},
   "outputs": [],
   "source": [
    "preds0 = preds[:, 1, :][None,]"
=======
   "id": "64f97068",
   "metadata": {},
   "outputs": [],
   "source": [
    "nms.max()"
>>>>>>> 1c71eef9
   ]
  },
  {
   "cell_type": "code",
   "execution_count": null,
<<<<<<< HEAD
   "id": "658186ca",
   "metadata": {},
   "outputs": [],
   "source": [
    "nms: \"torch.Tensor\" = simple_nms(preds0, nms_radius=100)  # (1,B, D, H, W)\n",
    "nms = nms.squeeze(dim=0)  # (B, D, H, W)"
=======
   "id": "c82d8969",
   "metadata": {},
   "outputs": [],
   "source": [
    "nms[nms > 0.99]"
>>>>>>> 1c71eef9
   ]
  }
 ],
 "metadata": {
  "kernelspec": {
   "display_name": "byu_project",
   "language": "python",
   "name": "python3"
  },
  "language_info": {
   "codemirror_mode": {
    "name": "ipython",
    "version": 3
   },
   "file_extension": ".py",
   "mimetype": "text/x-python",
   "name": "python",
   "nbconvert_exporter": "python",
   "pygments_lexer": "ipython3",
   "version": "3.10.16"
  }
 },
 "nbformat": 4,
 "nbformat_minor": 5
}<|MERGE_RESOLUTION|>--- conflicted
+++ resolved
@@ -11,14 +11,6 @@
     "import torch.nn.functional as F\n",
     "\n",
     "from omegaconf import OmegaConf\n",
-<<<<<<< HEAD
-=======
-    "from torchinfo import summary\n",
-    "from app.metrics import BYUFbeta\n",
-    "from app.metrics.metrics import get_topk_by_id, thresholder, filter_negatives\n",
-    "from app.models.lightning import Net\n",
-    "from app.models import LNet\n",
->>>>>>> 1c71eef9
     "from app.utils import get_data, get_data_loader\n",
     "from app.processings.post_processing import get_output_size, reconstruct, simple_nms"
    ]
@@ -110,16 +102,10 @@
    "cell_type": "code",
    "execution_count": null,
    "id": "040411de",
-<<<<<<< HEAD
    "metadata": {},
    "outputs": [],
    "source": [
     "targets = torch.from_numpy(val_df[[\"z\", \"y\", \"x\", \"id\", \"vxs\"]].values)"
-=======
-   "metadata": {},
-   "outputs": [],
-   "source": [
-    "targets = torch.from_numpy(val_df[[\"z\", \"y\", \"x\", \"id\", \"vxs\"]].values)"
    ]
   },
   {
@@ -129,7 +115,8 @@
    "metadata": {},
    "outputs": [],
    "source": [
-    "test_outputs = torch.load(\"/kaggle/working/logits422.pt\", weights_only=False)"
+    "test_outputs = torch.load(\"/kaggle/working/logits38.pt\", weights_only=False)"
+
    ]
   },
   {
@@ -140,6 +127,7 @@
    "outputs": [],
    "source": [
     "tr_it = iter(val_loader)"
+
    ]
   },
   {
@@ -198,64 +186,26 @@
     "device = net_output[\"logits\"].device\n",
     "new_size = torch.tensor(cfg.new_size, device=net_output[\"logits\"].device)\n",
     "roi_size = torch.tensor(cfg.roi_size, device=net_output[\"logits\"].device)"
->>>>>>> 1c71eef9
-   ]
-  },
-  {
-   "cell_type": "code",
-   "execution_count": null,
-<<<<<<< HEAD
-   "id": "fb129882",
-   "metadata": {},
-   "outputs": [],
-   "source": [
-    "test_outputs = torch.load(\"/kaggle/working/logits38.pt\", weights_only=False)"
-=======
+   ]
+  },
+  {
+   "cell_type": "code",
+   "execution_count": null,
    "id": "193b6ba3",
    "metadata": {},
    "outputs": [],
    "source": [
     "img: \"torch.Tensor\" = net_output[\"logits\"].detach()"
->>>>>>> 1c71eef9
-   ]
-  },
-  {
-   "cell_type": "code",
-   "execution_count": null,
-<<<<<<< HEAD
-   "id": "17a7b6ad",
-   "metadata": {},
-   "outputs": [],
-   "source": [
-    "tr_it = iter(val_loader)"
-=======
-   "id": "ce64b33e",
-   "metadata": {},
-   "outputs": [],
-   "source": [
-    "sm = img.softmax(1)"
->>>>>>> 1c71eef9
-   ]
-  },
-  {
-   "cell_type": "code",
-   "execution_count": null,
-<<<<<<< HEAD
-   "id": "0f9cc4b6",
-   "metadata": {},
-   "outputs": [],
-   "source": [
-    "for batch in range(len(val_loader)):\n",
-    "    batch = next(tr_it)\n",
-    "    if batch[\"id\"][0] != 38:\n",
-    "        continue\n",
-    "    break"
-=======
-   "id": "e2a61280",
-   "metadata": {},
-   "outputs": [],
-   "source": [
-    "sm[:, 1, :].min()"
+   ]
+  },
+  {
+   "cell_type": "code",
+   "execution_count": null,
+   "id": "59a69e3d",
+   "metadata": {},
+   "outputs": [],
+   "source": [
+    "batch[\"target\"].shape"
    ]
   },
   {
@@ -268,21 +218,6 @@
     "locations: \"torch.Tensor\" = net_output[\"location\"]\n",
     "scales: \"torch.Tensor\" = net_output[\"scale\"]\n",
     "tomo_ids: \"torch.Tensor\" = torch.tensor(net_output[\"id\"], device=device)"
-   ]
-  },
-  {
-   "cell_type": "code",
-   "execution_count": null,
-   "id": "4f97c871",
-   "metadata": {},
-   "outputs": [],
-   "source": [
-    "img = F.interpolate(\n",
-    "    img,\n",
-    "    size=roi_size.tolist(),\n",
-    "    mode=\"trilinear\",\n",
-    "    align_corners=False,\n",
-    ")"
    ]
   },
   {
@@ -300,19 +235,11 @@
     "    crop_size=roi_size,\n",
     "    device=device,\n",
     ")"
->>>>>>> 1c71eef9
-   ]
-  },
-  {
-   "cell_type": "code",
-   "execution_count": null,
-<<<<<<< HEAD
-   "id": "24f2b731",
-   "metadata": {},
-   "outputs": [],
-   "source": [
-    "batch[\"logits\"] = torch.from_numpy(test_outputs)"
-=======
+   ]
+  },
+  {
+   "cell_type": "code",
+   "execution_count": null,
    "id": "161ddf10",
    "metadata": {},
    "outputs": [],
@@ -345,221 +272,22 @@
   {
    "cell_type": "code",
    "execution_count": null,
-   "id": "d5a213ed",
-   "metadata": {},
-   "outputs": [],
-   "source": [
-    "preds[:, 0, :].max()"
-   ]
-  },
-  {
-   "cell_type": "code",
-   "execution_count": null,
-   "id": "05a6fe57",
-   "metadata": {},
-   "outputs": [],
-   "source": [
-    "preds[:, 1, :].max()"
-   ]
-  },
-  {
-   "cell_type": "code",
-   "execution_count": null,
-   "id": "d52d3cb0",
-   "metadata": {},
-   "outputs": [],
-   "source": [
-    "val_df[val_df[\"id\"] == 38]"
-   ]
-  },
-  {
-   "cell_type": "code",
-   "execution_count": null,
-   "id": "51daa224",
-   "metadata": {},
-   "outputs": [],
-   "source": [
-    "val_df[val_df[\"n_motors\"] == 2]"
-   ]
-  },
-  {
-   "cell_type": "code",
-   "execution_count": null,
    "id": "1094c7ac",
    "metadata": {},
    "outputs": [],
    "source": [
     "preds0 = preds[:, 1, :][None,]"
->>>>>>> 1c71eef9
-   ]
-  },
-  {
-   "cell_type": "code",
-   "execution_count": null,
-<<<<<<< HEAD
-   "id": "bd9e8ec9",
-   "metadata": {},
-   "outputs": [],
-   "source": [
-    "batch = {\n",
-    "    k: v.to(\"cuda:0\") if isinstance(v, torch.Tensor) else v for k, v in batch.items()\n",
-    "}"
-   ]
-  },
-  {
-   "cell_type": "code",
-   "execution_count": null,
-   "id": "e47cf8a7",
-   "metadata": {},
-   "outputs": [],
-   "source": [
-    "net_output = batch"
-   ]
-  },
-  {
-   "cell_type": "code",
-   "execution_count": null,
-   "id": "83a5eff2",
-   "metadata": {},
-   "outputs": [],
-   "source": [
-    "device = net_output[\"logits\"].device\n",
-    "new_size = torch.tensor(cfg.new_size, device=net_output[\"logits\"].device)\n",
-    "roi_size = torch.tensor(cfg.roi_size, device=net_output[\"logits\"].device)"
-   ]
-  },
-  {
-   "cell_type": "code",
-   "execution_count": null,
-   "id": "193b6ba3",
-   "metadata": {},
-   "outputs": [],
-   "source": [
-    "img: \"torch.Tensor\" = net_output[\"logits\"].detach()"
-   ]
-  },
-  {
-   "cell_type": "code",
-   "execution_count": null,
-   "id": "59a69e3d",
-   "metadata": {},
-   "outputs": [],
-   "source": [
-    "batch[\"target\"].shape"
-   ]
-  },
-  {
-   "cell_type": "code",
-   "execution_count": null,
-   "id": "5868e220",
-   "metadata": {},
-   "outputs": [],
-   "source": [
-    "locations: \"torch.Tensor\" = net_output[\"location\"]\n",
-    "scales: \"torch.Tensor\" = net_output[\"scale\"]\n",
-    "tomo_ids: \"torch.Tensor\" = torch.tensor(net_output[\"id\"], device=device)"
-   ]
-  },
-  {
-   "cell_type": "code",
-   "execution_count": null,
-   "id": "0b29e2d7",
-   "metadata": {},
-   "outputs": [],
-   "source": [
-    "out_size = get_output_size(img, locations, roi_size, device)\n",
-    "rec_img = reconstruct(\n",
-    "    img=img,\n",
-    "    locations=locations,\n",
-    "    out_size=out_size,\n",
-    "    crop_size=roi_size,\n",
-    "    device=device,\n",
-    ")"
-   ]
-  },
-  {
-   "cell_type": "code",
-   "execution_count": null,
-   "id": "161ddf10",
-   "metadata": {},
-   "outputs": [],
-   "source": [
-    "s = torch.tensor(rec_img.shape[-3:], device=device)\n",
-    "delta = (s - new_size) // 2  # delta to remove padding added during transforms\n",
-    "dz, dy, dx = delta.tolist()\n",
-    "nz, ny, nx = new_size.tolist()\n",
-    "\n",
-    "rec_img = rec_img[:, :, dz : nz + dz, dy : ny + dy, dx : nx + dx]\n",
-    "\n",
-    "rec_img = F.interpolate(\n",
-    "    rec_img,\n",
-    "    size=[d // 2 for d in new_size.tolist()],\n",
-    "    mode=\"trilinear\",\n",
-    "    align_corners=False,\n",
-    ")"
-=======
-   "id": "776d1053",
-   "metadata": {},
-   "outputs": [],
-   "source": [
-    "preds[:, 0].min()"
->>>>>>> 1c71eef9
-   ]
-  },
-  {
-   "cell_type": "code",
-   "execution_count": null,
-<<<<<<< HEAD
-   "id": "fab87893",
-   "metadata": {},
-   "outputs": [],
-   "source": [
-    "preds: \"torch.Tensor\" = rec_img.softmax(1)"
-=======
-   "id": "658186ca",
-   "metadata": {},
-   "outputs": [],
-   "source": [
-    "nms: \"torch.Tensor\" = simple_nms(preds, nms_radius=100)  # (1,B, D, H, W)\n",
-    "nms = nms.squeeze(dim=0)  # (B, D, H, W)"
->>>>>>> 1c71eef9
-   ]
-  },
-  {
-   "cell_type": "code",
-   "execution_count": null,
-<<<<<<< HEAD
-   "id": "1094c7ac",
-   "metadata": {},
-   "outputs": [],
-   "source": [
-    "preds0 = preds[:, 1, :][None,]"
-=======
-   "id": "64f97068",
-   "metadata": {},
-   "outputs": [],
-   "source": [
-    "nms.max()"
->>>>>>> 1c71eef9
-   ]
-  },
-  {
-   "cell_type": "code",
-   "execution_count": null,
-<<<<<<< HEAD
+   ]
+  },
+  {
+   "cell_type": "code",
+   "execution_count": null,
    "id": "658186ca",
    "metadata": {},
    "outputs": [],
    "source": [
     "nms: \"torch.Tensor\" = simple_nms(preds0, nms_radius=100)  # (1,B, D, H, W)\n",
     "nms = nms.squeeze(dim=0)  # (B, D, H, W)"
-=======
-   "id": "c82d8969",
-   "metadata": {},
-   "outputs": [],
-   "source": [
-    "nms[nms > 0.99]"
->>>>>>> 1c71eef9
    ]
   }
  ],
