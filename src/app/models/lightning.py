--- conflicted
+++ resolved
@@ -33,11 +33,7 @@
 
 from app.metrics import BYUFbeta
 from app.processings import post_process_pipeline
-<<<<<<< HEAD
 from app.utils import get_optimizer, get_scheduler, initialize_weights
-=======
-from app.utils import get_optimizer, get_scheduler
->>>>>>> 1c71eef9
 
 from .models import Net
 
@@ -74,7 +70,6 @@
 
     def setup(self, stage: "str") -> "None":
         """Called at the beginning of each stage in oder to build model dynamically."""
-<<<<<<< HEAD
         if stage == "fit":
             self.model.backbone.decoder = self.model.backbone.decoder.apply(
                 lambda m: initialize_weights(cfg=self.cfg, module=m)
@@ -83,13 +78,6 @@
                 for param in self.model.backbone.encoder.parameters():
                     param.requires_grad = False
 
-=======
-        if stage == "fit" and self.cfg.pretrained:
-            for param in self.model.backbone.encoder.parameters():
-                param.requires_grad = False
-        self.cfg.batch_size *= self.trainer.world_size * self.cfg.sub_batch_size
-        self.cfg.val_batch_size *= self.trainer.world_size
->>>>>>> 1c71eef9
         self.cfg.lr *= self.trainer.world_size
         stepping_batches = self.trainer.estimated_stepping_batches
         self.training_steps = (
@@ -102,11 +90,7 @@
     def configure_optimizers(self) -> "dict[str, Any] | Optimizer":
         """Return the optimizer and an optionnal lr_scheduler"""
         optimizer: "Optimizer" = get_optimizer(self.cfg, self.model)
-<<<<<<< HEAD
         scheduler: "LRScheduler" = get_scheduler(
-=======
-        scheduler = get_scheduler(
->>>>>>> 1c71eef9
             cfg=self.cfg, optimizer=optimizer, training_steps=self.training_steps
         )
         return dict(
@@ -120,17 +104,12 @@
         self, batch: "dict[str, Any]", batch_idx: "int"
     ) -> "torch.Tensor":
         output_dict = self(batch)
-<<<<<<< HEAD
         loss: "torch.Tensor" = output_dict["loss"]
         log_dict: "dict[str, torch.Tensor]" = dict(
             train_loss=loss,
             train_bg_dice=output_dict["dice"][0],
             train_fg_dice=output_dict["dice"][1],
         )
-=======
-        loss = output_dict["loss"]
-        log_dict = dict(train_loss=loss, train_dice_loss=output_dict["dice"])
->>>>>>> 1c71eef9
         self.log_dict(
             log_dict,
             on_step=True,
@@ -166,7 +145,6 @@
         """Operates on a single batch of data from the validation set"""
         zyx = batch["zyx"]
         output_dict = self(batch)
-<<<<<<< HEAD
         loss: "torch.Tensor" = output_dict["loss"]
         preds: "torch.Tensor" = post_process_pipeline(self.cfg, output_dict)
         log_dict: "dict[str, torch.Tensor]" = dict(
@@ -174,11 +152,6 @@
             val_bg_dice=output_dict["dice"][0],
             val_fg_dice=output_dict["dice"][1],
         )
-=======
-        loss = output_dict["loss"]
-        log_dict = dict(val_loss=loss, val_dice_loss=output_dict["dice"])
-        preds = post_process_pipeline(self.cfg, output_dict)
->>>>>>> 1c71eef9
         self.validation_step_outputs.append(preds)
         self.score_metric.update(preds, zyx)
         self.log_dict(
@@ -227,11 +200,7 @@
         if len(grads) == 0:
             total_norm_before = torch.tensor(0.0)
         else:
-<<<<<<< HEAD
             total_norm_before = torch.norm(
-=======
-            total_norm_before = total_norm = torch.norm(
->>>>>>> 1c71eef9
                 torch.cat([g.detach().view(-1) for g in grads]),
                 p=self.cfg.grad_norm_type,
             )
@@ -249,14 +218,10 @@
                 torch.cat([g.detach().view(-1) for g in grads]),
                 p=self.cfg.grad_norm_type,
             )
-
-<<<<<<< HEAD
+              
         log_dict: "dict[str, torch.Tensor]" = dict(
             grad_norm=total_norm_before, clip_grad_norm=total_norm_after
         )
-=======
-        log_dict = dict(grad_norm=total_norm_before, clip_grad_norm=total_norm_after)
->>>>>>> 1c71eef9
 
         self.log_dict(
             log_dict,
@@ -265,13 +230,4 @@
             logger=True,
             prog_bar=False,
             sync_dist=True,
-<<<<<<< HEAD
-        )
-=======
-        )
-
-    def on_save_checkpoint(self, checkpoint):
-        checkpoint["state_dict"]["model.loss_fn.focal.class_weight"] = checkpoint[
-            "state_dict"
-        ]["model.loss_fn.focal.class_weight"].squeeze()
->>>>>>> 1c71eef9
+        )