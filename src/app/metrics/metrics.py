# MIT License
#
# Copyright (c) 2024, Yebouet Cédrick-Armel
#
# Permission is hereby granted, free of charge, to any person obtaining a copy
# of this software and associated documentation files (the "Software"), to deal
# in the Software without restriction, including without limitation the rights
# to use, copy, modify, merge, publish, distribute, sublicense, and/or sell
# copies of the Software, and to permit persons to whom the Software is
# furnished to do so, subject to the following conditions:
#
# The above copyright notice and this permission notice shall be included in all
# copies or substantial portions of the Software.
#
# THE SOFTWARE IS PROVIDED "AS IS", WITHOUT WARRANTY OF ANY KIND, EXPRESS OR
# IMPLIED, INCLUDING BUT NOT LIMITED TO THE WARRANTIES OF MERCHANTABILITY,
# FITNESS FOR A PARTICULAR PURPOSE AND NONINFRINGEMENT. IN NO EVENT SHALL THE
# AUTHORS OR COPYRIGHT HOLDERS BE LIABLE FOR ANY CLAIM, DAMAGES OR OTHER
# LIABILITY, WHETHER IN AN ACTION OF CONTRACT, TORT OR OTHERWISE, ARISING FROM,
# OUT OF OR IN CONNECTION WITH THE SOFTWARE OR THE USE OR OTHER DEALINGS IN THE
# SOFTWARE.

"""
Derived from:
https://www.kaggle.com/code/metric/czi-cryoet-84969?scriptVersionId=208227222&cellId=1
"""

import numpy as np
import torch
from numpy.typing import ArrayLike, NDArray
from omegaconf import DictConfig
from scipy.spatial import KDTree
from torchmetrics import Metric
from torchmetrics.utilities import dim_zero_cat


class BYUFbeta(Metric):
    def __init__(self, cfg: "DictConfig", **kwargs) -> "None":
        super().__init__(**kwargs)
        self.add_state(name="preds", default=[], dist_reduce_fx="cat")
        self.add_state(name="targets", default=[], dist_reduce_fx="cat")
        self.cfg = cfg

    def update(self, pred: "torch.Tensor", target: "torch.Tensor") -> "None":
        self.preds.append(pred)  # type: ignore[operator, union-attr]
        self.targets.append(target)  # type: ignore[operator, union-attr]

    def compute(self) -> "dict[str, float]":
        preds: "torch.Tensor" = dim_zero_cat(x=self.preds)  # type: ignore[arg-type]
        targets: "torch.Tensor" = dim_zero_cat(x=self.targets)  # type: ignore[arg-type]
        targets = torch.unique(targets, dim=0)
        preds = get_topk_by_id(preds=preds, targets=targets)

        fbeta1s: "list" = []
        fbeta2s: "list" = []
        ths: "NDArray" = np.arange(start=0, stop=self.cfg.max_th, step=0.001)

        for t in ths:
            fbeta1, fbeta2 = self.score_fn(t=t, preds=preds, targets=targets)
            fbeta1s += [fbeta1]
            fbeta2s += [fbeta2]

        best_idx = int(np.argmax(a=fbeta1s))
        fb1_thd = float(ths[best_idx])
        best_fbeta1 = float(fbeta1s[best_idx])

        best_idx = int(np.argmax(a=fbeta2s))
        fb2_thd = float(ths[best_idx])
        best_fbeta2 = float(fbeta2s[best_idx])

<<<<<<< HEAD
        return dict(
            fbeta1=best_fbeta1, thd1=fb1_thd, fbeta2=best_fbeta2, thd2=fb2_thd)
=======
        return dict(fbeta1=best_fbeta1, thd1=fb1_thd, fbeta2=best_fbeta2, thd2=fb2_thd)
>>>>>>> 1c71eef9

    def score_fn(
        self, t: "float", preds: "torch.Tensor", targets: "torch.Tensor"
    ) -> "tuple[float,...]":
        """Computes the scores"""
        beta: "float" = self.cfg.score_beta
        ut_preds, candidates, ntargets, ptargets = thresholder(t, preds, targets)
        tp2, fp2, fn2 = filter_negatives(ut_preds, ntargets)
        tp1, fp1, fn1 = self.compute_candidates_cm_metrics(candidates, ptargets)

        prec1: "float" = tp1 / (tp1 + fp1) if tp1 + fp1 > 0 else 0.0
        rec1: "float" = tp1 / (tp1 + fn1) if tp1 + fn1 > 0 else 0.0

        prec2: "float" = tp2 / (tp2 + fp2) if tp2 + fp2 > 0 else 0.0
        rec2: "float" = tp2 / (tp2 + fn2) if tp2 + fn2 > 0 else 0.0

        fbeta1: "float" = (
            ((1 + beta**2) * (prec1 * rec1) / (beta**2 * prec1 + rec1))
            if (prec1 + rec1) > 0
            else 0.0
        )

        fbeta2: "float" = (
            ((1 + beta**2) * (prec2 * rec2) / (beta**2 * prec2 + rec2))
            if (prec2 + rec2) > 0
            else 0.0
        )
        return fbeta1, fbeta2

    def compute_candidates_cm_metrics(
        self, candidates: "torch.Tensor", ptargets: "torch.Tensor"
    ) -> "tuple[int, ...]":
        motor_radius: "float" = self.cfg.motor_radius * self.cfg.dt_multiplier
        tp1, fp1, fn1 = 0, 0, 0

        tomo_ids: "list[float]" = ptargets[:, -2].unique().tolist()

        for tid in tomo_ids:
            # Sélectionne les points du tomogram courant
            ref_select: "torch.Tensor" = ptargets[:, -2] == tid
            candidate_select: "torch.Tensor" = candidates[:, -1] == tid

            reference_points: "torch.Tensor" = ptargets[ref_select, :-2]
            candidate_points: "torch.Tensor" = candidates[candidate_select, :-1]
            vxs: "torch.Tensor" = ptargets[ref_select, -2][0]  # scalar tensor
            reference_radius = int((motor_radius / vxs) * 2)

            if len(candidate_points) == 0:
                fn1 += len(reference_points)
                continue

            reference_points_np: "NDArray" = reference_points.cpu().numpy()
            candidate_points_np: "NDArray" = candidate_points.cpu().numpy()

            ref_tree = KDTree(reference_points_np)
            cand_tree = KDTree(candidate_points_np)
            raw_matches: "ArrayLike" = cand_tree.query_ball_tree(
                ref_tree, r=reference_radius
            )

            matched_references = []
            for match in raw_matches:
                matched_references.extend(match)

            matched_references = list(set(matched_references))
            tp1 += len(matched_references)
            fp1 += len(candidate_points) - len(matched_references)
            fn1 += len(reference_points) - len(matched_references)
        return tp1, fp1, fn1


def filter_negatives(
    ut_preds: "torch.Tensor", ntargets: "torch.Tensor"
) -> "tuple[int, ...]":
    tp2, fp2, fn2 = 0, 0, 0
    reference_ids: "list[float]" = ntargets[:, -2].unique().tolist()
    candidates_ids: "list[float]" = ut_preds[:, -1].unique().tolist()
    tp2 += len(set(reference_ids) & set(candidates_ids))
    fn2 += len(reference_ids) - tp2  # over threshold from empty
    missing_ids: "set[float]" = set(candidates_ids) - set(reference_ids)
    for i in missing_ids:
        fp2 += ut_preds[ut_preds[:, -1] == i].size(0)
    return tp2, fp2, fn2


def get_topk_by_id(preds: "torch.Tensor", targets: "torch.Tensor") -> "torch.Tensor":
    """Returns the k most confident points by tomo_id."""
    topk_results: "list[torch.Tensor]" = []
    ids = targets[:, -2].unique()
    for i in ids:
        k = targets[targets[:, -2] == i].size(dim=0)
        subset: "torch.Tensor" = preds[preds[:, -2] == i]
        if subset.size(dim=0) <= k:
            topk: "torch.Tensor" = subset
        else:
            _, select = torch.topk(input=subset[:, -2], k=k)
            topk = subset[select]
        topk_results.append(topk)
    return torch.cat(topk_results, dim=0)


def thresholder(
    t: "float", preds: "torch.Tensor", targets: "torch.Tensor"
) -> "tuple[torch.Tensor, ...]":
    ut_preds: "torch.Tensor" = torch.unique(
        preds[torch.where(preds[:, -1] < t)][:, :-1], dim=0
    )
    ot_preds: "torch.Tensor" = torch.unique(
        preds[torch.where(preds[:, -1] >= t)][:, :-1], dim=0
    )
    ntargets: "torch.Tensor" = torch.unique(
        targets[torch.where(targets[:, 0] == -1)], dim=0
    )
    ptargets: "torch.Tensor" = torch.unique(
        targets[torch.where(targets[:, 0] >= 0)], dim=0
    )

    select_candidates: "torch.Tensor" = torch.isin(ot_preds[:, -1], ptargets[:, -2])
    candidates: "torch.Tensor" = ot_preds[select_candidates]
    return ut_preds, candidates, ntargets, ptargets<|MERGE_RESOLUTION|>--- conflicted
+++ resolved
@@ -68,12 +68,9 @@
         fb2_thd = float(ths[best_idx])
         best_fbeta2 = float(fbeta2s[best_idx])
 
-<<<<<<< HEAD
         return dict(
             fbeta1=best_fbeta1, thd1=fb1_thd, fbeta2=best_fbeta2, thd2=fb2_thd)
-=======
-        return dict(fbeta1=best_fbeta1, thd1=fb1_thd, fbeta2=best_fbeta2, thd2=fb2_thd)
->>>>>>> 1c71eef9
+
 
     def score_fn(
         self, t: "float", preds: "torch.Tensor", targets: "torch.Tensor"
